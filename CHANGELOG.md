--- conflicted
+++ resolved
@@ -14,15 +14,12 @@
 - Store clients can now use [watchers](https://github.com/sensu/sensu-go/pull/792) to be notified of changes to objects in the store.
 - Add check `Cron` field. Checks can now be scheduled according to the cron
 string stored in this field.
-<<<<<<< HEAD
+- Add a distributed queue package for use in the backend.
 - Token substitution is now available for checks.
-=======
-- Add a distributed queue package for use in the backend.
 
 ### Testing
 - Add an e2e test for cron scheduling.
 - Add an e2e test for check hook execution.
->>>>>>> a049e9b9
 
 ## [2.0.0-alpha.11] - 2017-12-19
 ### Breaking Changes
