package config

import (
	"github.com/sensu/sensu-go/types"
)

const (
<<<<<<< HEAD
	// DefaultEdition is the default Sensu edition
	DefaultEdition = types.CoreEdition

	// DefaultAPIURL represents the default API URL.
	DefaultAPIURL = "http://localhost:8080"

=======
>>>>>>> 206c97d4
	// DefaultNamespace represents the default namespace
	DefaultNamespace = "default"

	// DefaultFormat is the default format output for printers.
	DefaultFormat = FormatTabular

	// FormatTabular indicates tabular format for printers.
	FormatTabular = "tabular"

	// FormatJSON indicates JSON format for printers.
	FormatJSON = "json"

	// FormatWrappedJSON indicates wrapped JSON format for printers.
	FormatWrappedJSON = "wrapped-json"

	// FormatYAML indicates YAML format for printers. It has the same layout
	// as wrapped JSON.
	FormatYAML = "yaml"
)

// Config is an abstract configuration
type Config interface {
	Read
	Write
}

// Read contains all methods related to reading configuration
type Read interface {
	APIUrl() string
	Format() string
	Namespace() string
	Tokens() *types.Tokens
}

// Write contains all methods related to setting and writting configuration
type Write interface {
	SaveAPIUrl(string) error
	SaveFormat(string) error
	SaveNamespace(string) error
	SaveTokens(*types.Tokens) error
}<|MERGE_RESOLUTION|>--- conflicted
+++ resolved
@@ -5,15 +5,9 @@
 )
 
 const (
-<<<<<<< HEAD
-	// DefaultEdition is the default Sensu edition
-	DefaultEdition = types.CoreEdition
-
 	// DefaultAPIURL represents the default API URL.
 	DefaultAPIURL = "http://localhost:8080"
 
-=======
->>>>>>> 206c97d4
 	// DefaultNamespace represents the default namespace
 	DefaultNamespace = "default"
 
